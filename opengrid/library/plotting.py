import os
import os
import numpy as np
import pandas as pd
import matplotlib
import pandas as pd
import numpy as np
import matplotlib.cm as cm
import matplotlib.pyplot as plt
from matplotlib.dates import date2num, num2date, HourLocator, DayLocator, AutoDateLocator, DateFormatter
from matplotlib.colors import LogNorm


def plot_style():
    # matplotlib inline, only when jupyter notebook
    # try-except causes problems in Pycharm Console
    if 'JPY_PARENT_PID' in os.environ:
        get_ipython().run_line_magic('matplotlib', 'inline')

    matplotlib.style.use('seaborn-talk')
    matplotlib.style.use('seaborn-whitegrid')
    matplotlib.style.use('seaborn-deep')

    plt.rcParams['figure.figsize'] = 16, 6

    # To overrule the legend style
    plt.rcParams['legend.facecolor'] = "#ffffff"
    plt.rcParams['legend.frameon'] = True
    plt.rcParams['legend.framealpha'] = 1

    return plt


def carpet(timeseries, **kwargs):
    """
    Draw a carpet plot of a pandas timeseries.

    The carpet plot reads like a letter. Every day one line is added to the
    bottom of the figure, minute for minute moving from left (morning) to right
    (evening).
    The color denotes the level of consumption and is scaled logarithmically.
    If vmin and vmax are not provided as inputs, the minimum and maximum of the
    colorbar represent the minimum and maximum of the (resampled) timeseries.

    Parameters
    ----------
    timeseries : pandas.Series
    vmin, vmax : If not None, either or both of these values determine the range
    of the z axis. If None, the range is given by the minimum and/or maximum
    of the (resampled) timeseries.
    zlabel, title : If not None, these determine the labels of z axis and/or
    title. If None, the name of the timeseries is used if defined.
    cmap : matplotlib.cm instance, default coolwarm

    Examples
    --------
    >>> import numpy as np
    >>> import pandas as pd
    >>> from opengrid.library import plotting
    >>> plt = plotting.plot_style()
    >>> index = pd.date_range('2015-1-1','2015-12-31',freq='h')
    >>> ser = pd.Series(np.random.normal(size=len(index)), index=index, name='abc')
    >>> im = plotting.carpet(ser)
    """

    # define optional input parameters
    cmap = kwargs.pop('cmap', cm.coolwarm)
    norm = kwargs.pop('norm', LogNorm())
    interpolation = kwargs.pop('interpolation', 'nearest')
    cblabel = kwargs.pop('zlabel', timeseries.name if timeseries.name else '')
    title = kwargs.pop('title', 'carpet plot: ' + timeseries.name if timeseries.name else '')

    # data preparation
    if timeseries.dropna().empty:
        print('skipped {} - no data'.format(title))
        return
    ts = timeseries.resample('15min').interpolate()
    vmin = max(0.1, kwargs.pop('vmin', ts[ts > 0].min()))
    vmax = max(vmin, kwargs.pop('vmax', ts.quantile(.999)))

    # convert to dataframe with date as index and time as columns by
    # first replacing the index by a MultiIndex
    mpldatetimes = date2num(ts.index.to_pydatetime())
    ts.index = pd.MultiIndex.from_arrays(
        [np.floor(mpldatetimes), 2 + mpldatetimes % 1])  # '2 +': matplotlib bug workaround.
    # and then unstacking the second index level to columns
    df = ts.unstack()

    # data plotting

    fig, ax = plt.subplots()
    # define the extent of the axes (remark the +- 0.5  for the y axis in order to obtain aligned date ticks)
    extent = [df.columns[0], df.columns[-1], df.index[-1] + 0.5, df.index[0] - 0.5]
    im = plt.imshow(df, vmin=vmin, vmax=vmax, extent=extent, cmap=cmap, aspect='auto', norm=norm,
                    interpolation=interpolation, **kwargs)

    # figure formatting

    # x axis
    ax.xaxis_date()
    ax.xaxis.set_major_locator(HourLocator(interval=2))
    ax.xaxis.set_major_formatter(DateFormatter('%H:%M'))
    ax.xaxis.grid(True)
    plt.xlabel('UTC Time')

    # y axis
    ax.yaxis_date()
    dmin, dmax = ax.yaxis.get_data_interval()
    number_of_days = (num2date(dmax) - num2date(dmin)).days
    # AutoDateLocator is not suited in case few data is available
    if abs(number_of_days) <= 35:
        ax.yaxis.set_major_locator(DayLocator())
    else:
        ax.yaxis.set_major_locator(AutoDateLocator())
    ax.yaxis.set_major_formatter(DateFormatter("%a, %d %b %Y"))

    # plot colorbar
    cbticks = np.logspace(np.log10(vmin), np.log10(vmax), 11, endpoint=True)
    cb = plt.colorbar(format='%.0f', ticks=cbticks)
    cb.set_label(cblabel)

    # plot title
    plt.title(title)

    return im


<<<<<<< HEAD
def load_duration_curve(df, trim_zeros=False, **kwargs):
    """
    Plot a load duration curve

    Parameters
    ----------
    df : pd.DataFrame or pd.Series
    trim_zeros : bool
        trim trailing zero's
    kwargs : anything you would pass to pd.DataFrame.plot()`

    Returns
    -------
`   matplotlib plot
    """
    df = pd.DataFrame(df)  # in case a series is passed, wrap it in a dataframe
    load_factors = (df[column].reset_index(drop=True).sort_values(ascending=False).reset_index(drop=True) for column in df)
    if trim_zeros:
        load_factors = (np.trim_zeros(s, trim='b') for s in load_factors)
    df = pd.concat(load_factors, axis=1)
    fig = df.plot(**kwargs)
    return fig
=======
def boxplot(df, plot_mean=False, plot_ids=None, title=None, xlabel=None, ylabel=None):
    """
    Plot boxplots

    Plot the boxplots of a dataframe in time

    Parameters
    ----------
    df: Pandas Dataframe
        Every collumn is a timeseries
    plot_mean: bool
        Wether or not to plot the means
    plot_ids: [str]
        List of id's to plot

    Returns
    -------
    matplotlib figure
    """

    df = df.applymap(float)
    description = df.apply(pd.DataFrame.describe, axis=1)

    # plot
    plt = plot_style()

    plt.boxplot(df)
    #plt.setp(bp['boxes'], color='black')
    #plt.setp(bp['whiskers'], color='black')
    if plot_ids is not None:
        for id in plot_ids:
            if id in df.columns:
                plt.scatter(x=range(1, len(df) + 1), y=df[id], label=str(id))

    if plot_mean:
        plt.scatter(x=range(1, len(df) + 1), y=description['mean'], label="Mean", color='k', s=30, marker='+')

    ax = plt.gca()
    ax.set_xticklabels(df.index)
    #plt.xticks(rotation=45)

    plt.legend()
    if title is not None:
        plt.title(title)
    if xlabel is not None:
        plt.xlabel(xlabel)
    if ylabel is not None:
        plt.ylabel(ylabel)

    return plt.gcf()
>>>>>>> 151e4a5c
<|MERGE_RESOLUTION|>--- conflicted
+++ resolved
@@ -1,10 +1,7 @@
-import os
 import os
 import numpy as np
 import pandas as pd
 import matplotlib
-import pandas as pd
-import numpy as np
 import matplotlib.cm as cm
 import matplotlib.pyplot as plt
 from matplotlib.dates import date2num, num2date, HourLocator, DayLocator, AutoDateLocator, DateFormatter
@@ -124,31 +121,6 @@
 
     return im
 
-
-<<<<<<< HEAD
-def load_duration_curve(df, trim_zeros=False, **kwargs):
-    """
-    Plot a load duration curve
-
-    Parameters
-    ----------
-    df : pd.DataFrame or pd.Series
-    trim_zeros : bool
-        trim trailing zero's
-    kwargs : anything you would pass to pd.DataFrame.plot()`
-
-    Returns
-    -------
-`   matplotlib plot
-    """
-    df = pd.DataFrame(df)  # in case a series is passed, wrap it in a dataframe
-    load_factors = (df[column].reset_index(drop=True).sort_values(ascending=False).reset_index(drop=True) for column in df)
-    if trim_zeros:
-        load_factors = (np.trim_zeros(s, trim='b') for s in load_factors)
-    df = pd.concat(load_factors, axis=1)
-    fig = df.plot(**kwargs)
-    return fig
-=======
 def boxplot(df, plot_mean=False, plot_ids=None, title=None, xlabel=None, ylabel=None):
     """
     Plot boxplots
@@ -199,4 +171,27 @@
         plt.ylabel(ylabel)
 
     return plt.gcf()
->>>>>>> 151e4a5c
+
+
+def load_duration_curve(df, trim_zeros=False, **kwargs):
+    """
+    Plot a load duration curve
+
+    Parameters
+    ----------
+    df : pd.DataFrame or pd.Series
+    trim_zeros : bool
+        trim trailing zero's
+    kwargs : anything you would pass to pd.DataFrame.plot()`
+
+    Returns
+    -------
+`   matplotlib plot
+    """
+    df = pd.DataFrame(df)  # in case a series is passed, wrap it in a dataframe
+    load_factors = (df[column].reset_index(drop=True).sort_values(ascending=False).reset_index(drop=True) for column in df)
+    if trim_zeros:
+        load_factors = (np.trim_zeros(s, trim='b') for s in load_factors)
+    df = pd.concat(load_factors, axis=1)
+    fig = df.plot(**kwargs)
+    return fig