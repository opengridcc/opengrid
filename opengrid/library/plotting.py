import os
import numpy as np
import pandas as pd
import matplotlib
<<<<<<< HEAD
import pandas as pd
=======
import matplotlib.cm as cm
import matplotlib.pyplot as plt
from matplotlib.dates import date2num, num2date, HourLocator, DayLocator, AutoDateLocator, DateFormatter
from matplotlib.colors import LogNorm
>>>>>>> 8c004f80


def plot_style():
    # matplotlib inline, only when jupyter notebook
    # try-except causes problems in Pycharm Console
    if 'JPY_PARENT_PID' in os.environ:
        get_ipython().run_line_magic('matplotlib', 'inline')

    matplotlib.style.use('seaborn-talk')
    matplotlib.style.use('seaborn-whitegrid')
    matplotlib.style.use('seaborn-deep')

    plt.rcParams['figure.figsize'] = 16, 6
<<<<<<< HEAD

    # To overrule the legend style
    plt.rcParams['legend.facecolor'] = "#ffffff"
    plt.rcParams['legend.frameon'] = True
    plt.rcParams['legend.framealpha'] = 1

    return plt


def boxplot(df, plot_mean=False, plot_ids=None):
    """
        Plot boxplots

        Plot the boxplots of a dataframe in time

        Parameters
        ----------
        df: Pandas Dataframe
            Every collumn is a timeseries
        plot_mean: bool
            Wether or not to plot the means
        plot_ids: [str]
            List of id's to plot

        Returns
        -------
        matplotlib figure
        """
    description = df.apply(pd.DataFrame.describe, axis=1)

    # plot
    plt = plot_style()

    df.index = df.index.map(lambda x: x.strftime('%b'))

    df = df.T

    fig, ax = plt.subplots()
    axes, bp = df.boxplot(ax=ax, return_type='both')
    plt.setp(bp['boxes'], color='black')
    plt.setp(bp['whiskers'], color='black')

    for id in plot_ids:
        ax.scatter(x=axes.get_xticks(), y=df.loc[id], label=str(id))

    if plot_mean:
        ax.scatter(x=axes.get_xticks(), y=description['mean'], label="Mean", color='k', s=30, marker='+')

    plt.xticks(rotation=45)

    ax.legend()

    return fig
=======
    return plt


def carpet(timeseries, **kwargs):
    """
    Draw a carpet plot of a pandas timeseries.

    The carpet plot reads like a letter. Every day one line is added to the
    bottom of the figure, minute for minute moving from left (morning) to right
    (evening).
    The color denotes the level of consumption and is scaled logarithmically.
    If vmin and vmax are not provided as inputs, the minimum and maximum of the
    colorbar represent the minimum and maximum of the (resampled) timeseries.

    Parameters
    ----------
    timeseries : pandas.Series
    vmin, vmax : If not None, either or both of these values determine the range
    of the z axis. If None, the range is given by the minimum and/or maximum
    of the (resampled) timeseries.
    zlabel, title : If not None, these determine the labels of z axis and/or
    title. If None, the name of the timeseries is used if defined.
    cmap : matplotlib.cm instance, default coolwarm

    Examples
    --------
    >>> import numpy as np
    >>> import pandas as pd
    >>> from opengrid.library import plotting
    >>> plt = plotting.plot_style()
    >>> index = pd.date_range('2015-1-1','2015-12-31',freq='h')
    >>> ser = pd.Series(np.random.normal(size=len(index)), index=index, name='abc')
    >>> im = plotting.carpet(ser)
    """

    # define optional input parameters
    cmap = kwargs.pop('cmap', cm.coolwarm)
    norm = kwargs.pop('norm', LogNorm())
    interpolation = kwargs.pop('interpolation', 'nearest')
    cblabel = kwargs.pop('zlabel', timeseries.name if timeseries.name else '')
    title = kwargs.pop('title', 'carpet plot: ' + timeseries.name if timeseries.name else '')

    # data preparation
    if timeseries.dropna().empty:
        print('skipped {} - no data'.format(title))
        return
    ts = timeseries.resample('15min').interpolate()
    vmin = max(0.1, kwargs.pop('vmin', ts[ts > 0].min()))
    vmax = max(vmin, kwargs.pop('vmax', ts.quantile(.999)))

    # convert to dataframe with date as index and time as columns by
    # first replacing the index by a MultiIndex
    mpldatetimes = date2num(ts.index.to_pydatetime())
    ts.index = pd.MultiIndex.from_arrays(
        [np.floor(mpldatetimes), 2 + mpldatetimes % 1])  # '2 +': matplotlib bug workaround.
    # and then unstacking the second index level to columns
    df = ts.unstack()

    # data plotting

    fig, ax = plt.subplots()
    # define the extent of the axes (remark the +- 0.5  for the y axis in order to obtain aligned date ticks)
    extent = [df.columns[0], df.columns[-1], df.index[-1] + 0.5, df.index[0] - 0.5]
    im = plt.imshow(df, vmin=vmin, vmax=vmax, extent=extent, cmap=cmap, aspect='auto', norm=norm,
                    interpolation=interpolation, **kwargs)

    # figure formatting

    # x axis
    ax.xaxis_date()
    ax.xaxis.set_major_locator(HourLocator(interval=2))
    ax.xaxis.set_major_formatter(DateFormatter('%H:%M'))
    ax.xaxis.grid(True)
    plt.xlabel('UTC Time')

    # y axis
    ax.yaxis_date()
    dmin, dmax = ax.yaxis.get_data_interval()
    number_of_days = (num2date(dmax) - num2date(dmin)).days
    # AutoDateLocator is not suited in case few data is available
    if abs(number_of_days) <= 35:
        ax.yaxis.set_major_locator(DayLocator())
    else:
        ax.yaxis.set_major_locator(AutoDateLocator())
    ax.yaxis.set_major_formatter(DateFormatter("%a, %d %b %Y"))

    # plot colorbar
    cbticks = np.logspace(np.log10(vmin), np.log10(vmax), 11, endpoint=True)
    cb = plt.colorbar(format='%.0f', ticks=cbticks)
    cb.set_label(cblabel)

    # plot title
    plt.title(title)

    return im
>>>>>>> 8c004f80
<|MERGE_RESOLUTION|>--- conflicted
+++ resolved
@@ -1,15 +1,9 @@
-import os
-import numpy as np
+import matplotlib.pyplot as plt
+import matplotlib
 import pandas as pd
-import matplotlib
-<<<<<<< HEAD
-import pandas as pd
-=======
 import matplotlib.cm as cm
-import matplotlib.pyplot as plt
 from matplotlib.dates import date2num, num2date, HourLocator, DayLocator, AutoDateLocator, DateFormatter
 from matplotlib.colors import LogNorm
->>>>>>> 8c004f80
 
 
 def plot_style():
@@ -23,61 +17,12 @@
     matplotlib.style.use('seaborn-deep')
 
     plt.rcParams['figure.figsize'] = 16, 6
-<<<<<<< HEAD
 
     # To overrule the legend style
     plt.rcParams['legend.facecolor'] = "#ffffff"
     plt.rcParams['legend.frameon'] = True
     plt.rcParams['legend.framealpha'] = 1
 
-    return plt
-
-
-def boxplot(df, plot_mean=False, plot_ids=None):
-    """
-        Plot boxplots
-
-        Plot the boxplots of a dataframe in time
-
-        Parameters
-        ----------
-        df: Pandas Dataframe
-            Every collumn is a timeseries
-        plot_mean: bool
-            Wether or not to plot the means
-        plot_ids: [str]
-            List of id's to plot
-
-        Returns
-        -------
-        matplotlib figure
-        """
-    description = df.apply(pd.DataFrame.describe, axis=1)
-
-    # plot
-    plt = plot_style()
-
-    df.index = df.index.map(lambda x: x.strftime('%b'))
-
-    df = df.T
-
-    fig, ax = plt.subplots()
-    axes, bp = df.boxplot(ax=ax, return_type='both')
-    plt.setp(bp['boxes'], color='black')
-    plt.setp(bp['whiskers'], color='black')
-
-    for id in plot_ids:
-        ax.scatter(x=axes.get_xticks(), y=df.loc[id], label=str(id))
-
-    if plot_mean:
-        ax.scatter(x=axes.get_xticks(), y=description['mean'], label="Mean", color='k', s=30, marker='+')
-
-    plt.xticks(rotation=45)
-
-    ax.legend()
-
-    return fig
-=======
     return plt
 
 
@@ -173,4 +118,49 @@
     plt.title(title)
 
     return im
->>>>>>> 8c004f80
+
+
+def boxplot(df, plot_mean=False, plot_ids=None):
+    """
+        Plot boxplots
+
+        Plot the boxplots of a dataframe in time
+
+        Parameters
+        ----------
+        df: Pandas Dataframe
+            Every collumn is a timeseries
+        plot_mean: bool
+            Wether or not to plot the means
+        plot_ids: [str]
+            List of id's to plot
+
+        Returns
+        -------
+        matplotlib figure
+        """
+    description = df.apply(pd.DataFrame.describe, axis=1)
+
+    # plot
+    plt = plot_style()
+
+    df.index = df.index.map(lambda x: x.strftime('%b'))
+
+    df = df.T
+
+    fig, ax = plt.subplots()
+    axes, bp = df.boxplot(ax=ax, return_type='both')
+    plt.setp(bp['boxes'], color='black')
+    plt.setp(bp['whiskers'], color='black')
+
+    for id in plot_ids:
+        ax.scatter(x=axes.get_xticks(), y=df.loc[id], label=str(id))
+
+    if plot_mean:
+        ax.scatter(x=axes.get_xticks(), y=description['mean'], label="Mean", color='k', s=30, marker='+')
+
+    plt.xticks(rotation=45)
+
+    ax.legend()
+
+    return fig
